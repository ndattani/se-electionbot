--- conflicted
+++ resolved
@@ -21,16 +21,6 @@
             debugHeaders: false,
             logger: console,
         });
-    }
-
-    /**
-     * @param {string} name Heroku app name
-     */
-    set appName(name) {
-        this._appName = name || this._appName;
-    }
-
-    /**
      * @param {string} apiKey Heroku API key
      */
     setApiKey(apiKey) {
@@ -41,13 +31,8 @@
      * @summary get environment variables
      * @return {Promise<any>}
      */
-<<<<<<< HEAD
-    fetchConfigVars = async () => {
-        return await this._client.get(`/apps/${this._appName}/config-vars`);
-=======
     async fetchConfigVars() {
         return await this._client.get(`/apps/${APP_NAME}/config-vars`);
->>>>>>> 0c644a22
     };
 
     /**
@@ -56,7 +41,7 @@
      */
     async updateConfigVars(kvp) {
         if (typeof kvp !== 'object') return false;
-        return await this._client.patch(`/apps/${this._appName}/config-vars`, { body: kvp });
+        return await this._client.patch(`/apps/${APP_NAME}/config-vars`, { body: kvp });
     };
 
     /**
@@ -66,7 +51,7 @@
      */
     async updateConfigVar(key, value) {
         if (key?.length === 0 || value?.length === 0) return false;
-        return await this._client.patch(`/apps/${this._appName}/config-vars`, { body: { key: value } });
+        return await this._client.patch(`/apps/${APP_NAME}/config-vars`, { body: { key: value } });
     };
 
     /**
