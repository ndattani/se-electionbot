--- conflicted
+++ resolved
@@ -415,16 +415,10 @@
                     userName: userName,
                     userYears: "",
                     userScore: 0,
-<<<<<<< HEAD
-                    nominationDate: new Date(-1),
-                    nominationLink: nominationLink ? nominationLink.replace(/election\/\d+\?tab=\w+#post-/i, `posts/`) + "/revisions" : "",
-                    withdrawnDate: null,
-                    permalink: "",
-=======
                     nominationDate: new Date(nominationDate || -1),
                     nominationLink: nominationRevisionsLink,
+                    withdrawnDate: null,
                     permalink,
->>>>>>> 72000a54
                 };
 
                 if (permalink) {
