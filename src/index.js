import Client from "chatexchange";
import WE from "chatexchange/dist/WebsocketEvent.js";
import dotenv from "dotenv";
import entities from 'html-entities';
import { getAllNamedBadges, getModerators, getStackApiKey } from "./api.js";
import { isAliveCommand, setAccessCommand, setThrottleCommand, timetravelCommand } from "./commands/commands.js";
import { AccessLevel, CommandManager } from './commands/index.js';
import BotConfig from "./config.js";
import Election from './election.js';
import {
    isAskedAboutModsOrModPowers, isAskedAboutUsernameDiamond, isAskedAboutVoting,
    isAskedForCurrentMods,
    isAskedForCurrentNominees, isAskedForCurrentWinners, isAskedForElectionSchedule,
    isAskedForNominatingInfo, isAskedForOtherScore, isAskedForOwnScore, isAskedForScoreFormula, isAskedForScoreLeaderboard, isAskedIfModsArePaid, isAskedWhoMadeMe,
    isAskedWhyNominationRemoved,
    isHatingTheBot,
    isLovingTheBot,
    isThankingTheBot
} from "./guards.js";
import {
    sayAboutVoting, sayAreModsPaid, sayBadgesByType, sayCandidateScoreFormula, sayCandidateScoreLeaderboard, sayCurrentMods, sayCurrentWinners, sayElectionIsOver, sayElectionSchedule, sayHI, sayHowToNominate, sayInformedDecision, sayNextPhase, sayNotStartedYet, sayOffTopicMessage, sayRequiredBadges, sayWhatIsAnElection, sayWhatModsDo, sayWhoMadeMe, sayWhyNominationRemoved
} from "./messages.js";
import { sendMessage, sendMultipartMessage, sendReply } from "./queue.js";
import { getRandomGoodThanks, getRandomNegative, getRandomPlop, getRandomSecret, RandomArray } from "./random.js";
import Rescraper from "./rescraper.js";
import Announcement from './ScheduledAnnouncement.js';
import { makeCandidateScoreCalc } from "./score.js";
import { start } from "./server.js";
import {
    dateToRelativetime,
    dateToUtcTimestamp, fetchChatTranscript, getSiteDefaultChatroom, keepAlive,
    linkToRelativeTimestamp,
    linkToUtcTimestamp, makeURL, pluralize, wait
} from './utils.js';

/**
 * @typedef {{
 *  type: "moderation"|"participation"|"editing",
 *  name:string,
 *  id:string,
 *  required?: boolean
 * }} Badge
 *
 * @typedef {import("chatexchange/dist/WebsocketEvent").WebsocketEvent} WebsocketEvent
 *
 * @typedef {typeof import("chatexchange/dist/WebsocketEvent").ChatEventType} EventType
 *
 * @typedef {import("chatexchange/dist/Client").Host} Host
 *
 * @typedef {import("./utils").APIListResponse} APIListResponse
 *
 * @typedef {{
 *  eventType: number,
 *  userName: string,
 *  userId: number,
 *  targetUserId?: number,
 *  content: string,
 * }} ResolvedMessage
 *
 * @typedef {import("chatexchange/dist/Browser").IProfileData & { access: number }} User
 */

(async () => {

    // If running locally, load environment variables from .env file
    if (process.env.NODE_ENV !== 'production') {
        dotenv.config({ debug: process.env.DEBUG === 'true' });
    }

    // Environment variables
    const { CHAT_ROOM_ID } = process.env;

    const accountEmail = process.env.ACCOUNT_EMAIL;
    const accountPassword = process.env.ACCOUNT_PASSWORD;
    const electionUrl = process.env.ELECTION_URL;

    // TODO: in future, CHAT_ROOM_ID may not be required if it's in prod mode
    if (!electionUrl || !CHAT_ROOM_ID || !accountEmail || !accountPassword) {
        console.error('FATAL - missing required environment variables.');
        return;
    }

    const defaultChatDomain = /** @type {Host} */ (process.env.CHAT_DOMAIN);
    const defaultChatRoomId = +CHAT_ROOM_ID;
    const electionSiteHostname = electionUrl.split('/')[2];
    const electionSiteApiSlug = electionSiteHostname.replace(/\.stackexchange/i, '').replace(/\.(?:com|org|net)/i, '');
    const apiKeyPool = process.env.STACK_API_KEYS?.split('|')?.filter(Boolean) || [];
    const scriptHostname = process.env.SCRIPT_HOSTNAME || '';  // for keep-alive ping


    /** @type {{ ChatEventType: EventType }} */
    //@ts-expect-error
    const { ChatEventType } = WE;

    // Other app constants
    const isStackOverflow = electionSiteHostname.includes('stackoverflow.com');
    const ignoredEventTypes = [
        ChatEventType.MESSAGE_EDITED,
        ChatEventType.USER_JOINED,
        ChatEventType.USER_LEFT,
        ChatEventType.ROOM_RENAMED,
        ChatEventType.STARS_CHANGED,
        ChatEventType.MESSAGE_FLAGGED,
        ChatEventType.MESSAGE_DELETED,
        ChatEventType.FILE_ADDED,
        12, // MessageFlaggedForModerator
        13, // UserSettingsChanged
        14, // GlobalNotification
        15, // AccessLevelChanged
        16, // UserNotification
        17, // Invitation
        18, // MessageReply
        19, // MessageMovedOut
        20, // MessageMovedIn
        21, // TimeBreak
        22, // FeedTicker
        29, // UserSuspended
        30, // UserMerged
        34, // UserNameOrAvatarChanged
        7, 23, 24, 25, 26, 27, 28, 31, 32, 33, 35 // InternalEvents
    ];
    const scriptInitDate = new Date();

    /**
     * @description Site election badges, defaults to Stack Overflow's
     * @type {Badge[]}
     */
    const electionBadges = [
        { name: 'Deputy', required: true, type: "moderation", id: "1002" },
        { name: 'Civic Duty', required: true, type: "moderation", id: "32" },
        { name: 'Cleanup', required: false, type: "moderation", id: "4" },
        { name: 'Electorate', required: false, type: "moderation", id: "155" },
        { name: 'Marshal', required: false, type: "moderation", id: "1298" },
        { name: 'Sportsmanship', required: false, type: "moderation", id: "805" },
        { name: 'Reviewer', required: false, type: "moderation", id: "1478" },
        { name: 'Steward', required: false, type: "moderation", id: "2279" },
        { name: 'Constituent', required: false, type: "participation", id: "1974" },
        { name: 'Convention', required: true, type: "participation", id: "901" },
        { name: 'Enthusiast', required: false, type: "participation", id: "71" },
        { name: 'Investor', required: false, type: "participation", id: "219" },
        { name: 'Quorum', required: false, type: "participation", id: "900" },
        { name: 'Yearling', required: false, type: "participation", id: "13" },
        { name: 'Organizer', required: false, type: "editing", id: "5" },
        { name: 'Copy Editor', required: false, type: "editing", id: "223" },
        { name: 'Explainer', required: false, type: "editing", id: "4368" },
        { name: 'Refiner', required: false, type: "editing", id: "4369" },
        { name: 'Tag Editor', required: false, type: "editing", id: "254" },
        { name: 'Strunk & White', required: true, type: "editing", id: "12" },
    ];

    // Rarely changed until there's a Stack Overflow election
    const soPastAndPresentModIds = [
        34397, 50049, 102937, 267, 419, 106224, 396458, 50776, 105971, 2598,
        298479, 19679, 16587, 246246, 707111, 168175, 208809, 59303, 237838, 426671, 716216, 256196,
        1114, 100297, 229044, 1252759, 444991, 871050, 2057919, 3093387, 1849664, 2193767, 4099593,
        541136, 476, 366904, 189134, 563532, 584192, 3956566, 6451573, 3002139
    ];

    // Init bot config with defaults
    const config = new BotConfig(defaultChatDomain, defaultChatRoomId);

    // Overrides console.log/error to insert newlines
    (function () {
        const _origLog = console.log;
        const _origErr = console.error;
        console.log = (...args) => _origLog.call(console, ...args, '\n');
        console.error = (...args) => _origErr.call(console, ...args, '\n');
    })();

    // App setup
    if (config.debug) {
        console.error('WARNING - Debug mode is on.');

        console.log('electionUrl:', electionUrl);
        console.log('electionSiteHostname:', electionSiteHostname);

        Object.entries(config).forEach(([key, val]) => typeof val !== 'function' ? console.log(key, val) : 0);
    }

    /**
     * @summary gets a User given a resolved message from them
     * @param {Client} client ChatExchange client
     * @param {number} userId chat user id
     * @returns {Promise<User|null>}
     */
    const getUser = async (client, userId) => {
        try {
            // This is so we can get extra info about the user
            // @ts-expect-error
            return client._browser.getProfile(userId);
        }
        catch (e) {
            console.error(e);
            return null;
        }
    };


    /**
     * @summary main bot function
     */
    const main = async () => {

        // Get current site named badges (i.e.: non-tag badges)
        if (!isStackOverflow) {
            const allNamedBadges = await getAllNamedBadges(config, electionSiteApiSlug, getStackApiKey(apiKeyPool));

            electionBadges.forEach((electionBadge) => {
                const { name: badgeName } = electionBadge;
                const matchedBadge = allNamedBadges.find(({ name }) => badgeName === name);
                if (matchedBadge) electionBadge.id = matchedBadge.badge_id.toString();
            });

            if (config.debug || config.verbose) {
                console.log('API - Site election badges\n', electionBadges.map(badge => `${badge.name}: ${badge.id}`).join('\n'));
            }
        }

        // Get current site mods via API
        const currentSiteMods = await getModerators(config, electionSiteApiSlug, getStackApiKey(apiKeyPool));

        // TODO: Also add room owners to list of admins (privileged users)
        // Then maybe we can do away with ADMIN_IDs env var

        // Wait for election page to be scraped
        const election = new Election(electionUrl);
        await election.scrapeElection(config);
        const { status, errors } = election.validate();
        if (!status) {
            console.error(`FATAL - Invalid election data:\n${errors.join("\n")}`);
            return;
        }

        // If is in production mode, and is an active election, auto-detect and set chat domain and chat room ID to join
        if (!config.debug && election.isActive()) {

            // Election chat room found on election page
            if (election.chatRoomId && election.chatDomain) {
                config.chatRoomId = election.chatRoomId;
                config.chatDomain = election.chatDomain;
            }
            // Default to site's default chat room
            else {
                // @ts-expect-error FIXME
                const defaultRoom = await getSiteDefaultChatroom(config, election.siteHostname);
                if (defaultRoom) {
                    config.chatRoomId = defaultRoom.chatRoomId;
                    config.chatDomain = defaultRoom.chatDomain;
                }
            }

            console.log(`App is in production with active election - redirected to live room:
            DOMAIN:  ${defaultChatDomain} -> ${config.chatDomain}
            ROOMID:  ${defaultChatRoomId} -> ${config.chatRoomId}`);
        }

        // "default" is a temp fix for ChatExchange being served as CJS module
        /** @type {Client} */
        const client = new Client["default"](config.chatDomain);
        try {
            await client.login(accountEmail, accountPassword);
        }
        catch (e) {
            console.error('FATAL - Unable to login to site!');
            console.log(client);
            return;
        }

        // Get bot's chat profile
        const _me = await client.getMe();
        const me = await client._browser.getProfile(_me.id);
        me.id = _me.id; // because getProfile() doesn't return id
        console.log(`INIT - Logged in to ${config.chatDomain} as ${me.name} (${me.id})`);

        // Join the election chat room
        const room = await client.joinRoom(config.chatRoomId);

        // If election is over with winners, and bot has not announced winners yet, announce immediately upon startup
        if (election.phase === 'ended' && election.chatRoomId) {
            const transcriptMessages = await fetchChatTranscript(config, `https://chat.${config.chatDomain}/transcript/${config.chatRoomId}`);
            const winnersAnnounced = transcriptMessages?.some(item => item.message && /^The winners? (are|is) /.test(item.message));

            if (config.debug) {
                console.log("winnersAnnounced:", winnersAnnounced);
                console.log(
                    "Transcript messages:",
                    transcriptMessages.map(item => `${/^The winners? (are|is) /.test(item.message)} - ${item.message}`).join("\n")
                );
            }

            if (!winnersAnnounced && election.arrWinners) {
                await sendMessage(config, room, sayCurrentWinners(election), null, true);
                config.flags.saidElectionEndingSoon = true;
            }
        }
        // Announce join room if in debug mode
        else if (config.debug) {
            await sendMessage(config, room, getRandomPlop(), null, true);
        }

        // Ignore ignored event types
        room.ignore(...ignoredEventTypes);

        // Start rescraper utility, and initialise announcement cron jobs
        const rescraper = new Rescraper(config, room, election);
        const announcement = new Announcement(config, room, election, rescraper);
        announcement.setRescraper(rescraper);
        announcement.initAll();
        rescraper.setAnnouncement(announcement);
        rescraper.start();


        // Main event listener
        room.on('message', async (/** @type {WebsocketEvent} */ msg) => {
            const encodedMessage = await msg.content;

            // Decode HTML entities in messages, create lowercase copy for guard matching
            const originalMessage = entities.decode(encodedMessage);
            const content = originalMessage.toLowerCase().replace(/^@\S+\s+/, '');

            const { eventType, userId, targetUserId } = msg;

            // Ignore events from self, Community or Feeds users
            if (me.id === userId || userId <= 0) return;

            // Ignore events from ignored users
            if (config.ignoredUserIds.has(userId)) return;

            // Record time of last new message/reply in room, and increment activity count
            config.lastActivityTime = Date.now();
            config.activityCount++;

            // Ignore messages with oneboxes
            if (content.includes('onebox')) return;

            // Get details of user who triggered the message
            const user = await getUser(client, userId);

            //if user is null, we have a problem
            if (!user) return console.log(`missing user ${userId}`);

            // TODO: make a part of User
            /** @type {[Set<number>, number][]} */
            const userLevels = [
                [config.adminIds, AccessLevel.admin],
                [config.devIds, AccessLevel.dev]
            ];

            const [, access] = userLevels.find(([ids]) => ids.has(user.id)) || [, AccessLevel.user];

            user.access = access;

            const isPrivileged = user.isModerator || ((AccessLevel.privileged) & access);

            // If message is too short or long, ignore (most likely FP, except if an admin sent the message)
            const { length } = content;
            if ((length < 4 || length > 69) && !isPrivileged) {
                console.log(`EVENT - Ignoring due to message length ${content.length}: ${content}`);
                return;
            }

            // Log all un-ignored events
            console.log('EVENT -', JSON.stringify({ content, msg, user }));

            // Mentioned bot (8), by an admin or diamond moderator (no throttle applied)
            if (eventType === ChatEventType.USER_MENTIONED && targetUserId === me.id) {
                let responseText = "";

                const commander = new CommandManager(user);

                commander.add("say", "bot echoes something", (content) => content.replace(/^@\S+\s+say /i, ''), AccessLevel.privileged);

                commander.add("alive", "bot reports on its status", isAliveCommand, AccessLevel.privileged);

                commander.add("debug", "switches debugging on/off", (config, content) => {
                    const [, state = "on"] = /(on|off)/.exec(content) || [];
                    config.debug = state === "on";
                    return `Debug mode ${state}`;
                }, AccessLevel.dev);

                commander.add("fun", "switches fun mode on/off", (config, content) => {
                    const [, state = "on"] = /(on|off)/.exec(content) || [];
                    config.funMode = state === "on";
                    return config.funMode ? "I am having fun." : "I'm no longer funny.";
                }, AccessLevel.privileged);

                commander.add("test cron", "sets up a test cron job", (announcement) => {
                    announcement.initTest();
                    return `*setting up test cron job*`;
                }, AccessLevel.dev);

                commander.add("get cron", "lists scheduled announcements", ({ schedules }) => {
                    return 'Currently scheduled announcements: `' + JSON.stringify(schedules) + '`';
                }, AccessLevel.dev);

                commander.add("get throttle", "gets current throttle (in seconds)", (throttle) => {
                    return `Reply throttle is currently ${throttle} seconds. Use \`set throttle X\` (seconds) to set a new value.`;
                }, AccessLevel.privileged);

                commander.add("set throttle", "sets throttle to N (in seconds)", setThrottleCommand, AccessLevel.privileged);

                commander.add("chatroom", "gets election chat room link", ({ chatUrl }) => {
                    return `The election chat room is at ${chatUrl || "the platform 9 3/4"}`;
                }, AccessLevel.privileged);

                commander.add("mute", "prevents the bot from posting for N minutes", (config, content, throttle) => {
                    const [, num = "5"] = /\s+(\d+)$/.exec(content) || [];
                    config.updateLastMessageTime(Date.now() + (+num * 6e4) - (throttle * 1e3));
                    return `*silenced for ${num} minutes*`;
                }, AccessLevel.privileged);

                commander.add("unmute", "allows the bot to speak immediately", (config) => {
                    config.updateLastMessageTime(-1);
                    return `*timeout cleared*`;
                }, AccessLevel.privileged);

                commander.add("get time", "gets current UTC time and the election phase time", ({ phase, dateElection }) => {
                    const current = `UTC time: ${dateToUtcTimestamp(Date.now())}`;
                    if (!['election', 'ended', 'cancelled'].includes(phase)) {
                        return `${current} (election phase starts ${linkToRelativeTimestamp(dateElection)})`;
                    }
                    return current;
                }, AccessLevel.privileged);

                commander.add("get rooms", "get list of rooms where bot is in", (config, client) => {
                    const rooms = client.getRooms();
                    const roomIds = [...rooms.keys()];
                    return roomIds.length > 1 ? `I'm in these rooms: ` +
                        roomIds.map(id => `${makeURL(id, `https://chat.${config.chatDomain}/rooms/${id}/info`)}`).join(", ") :
                        "I'm only in this room.";
                }, AccessLevel.dev);

                commander.add("leave room", "makes bot leave a room (room ID)", (content, client) => {
                    const [, roomId = ""] = /\s+(\d+)$/.exec(content) || [];
                    roomId && client.leaveRoom(roomId);
                    return roomId ? `*left room ${roomId}*` : "*missing room ID*";
                }, AccessLevel.dev);

                commander.add("coffee", "brews some coffee for the requestor", ({ name }) => {
                    //TODO: add for whom the coffee
                    const coffee = new RandomArray("cappuccino", "espresso", "latte", "ristretto", "macchiato");
                    return `Brewing some ${coffee.getRandom()} for ${name || "somebody"}`;
                }, AccessLevel.privileged);

                commander.add("set access", "sets user's access level", setAccessCommand, AccessLevel.dev);

                commander.add("timetravel", "sends bot back in time to another phase", timetravelCommand, AccessLevel.dev);

                // to reserve the keyword 'help' for normal users
                commander.add("commands", "Prints usage info", () => commander.help("moderator commands (requires mention):"), AccessLevel.privileged);

                commander.add("die", "shuts down the bot in case of emergency", () => {
                    wait(3).then(() => {
                        room.leave();
                        process.exit(0);
                    });
                    return "initiating shutdown sequence";
                }, AccessLevel.dev);

                commander.add("greet", "makes the bot welcome everyone", sayHI, AccessLevel.privileged);

                commander.aliases({
                    timetravel: ["delorean", "88 miles"],
                    mute: ["timeout", "sleep"],
                    commands: ["usage"],
                    die: ["shutdown"],
                    greet: ["welcome"],
                });

                // TODO: Do not show dev-only commands to mods, split to separate dev menu?
                const outputs = [
                    ["commands", /commands|usage/],
                    ["alive", /alive|awake|ping/, scriptHostname, scriptInitDate, config],
                    ["say", /say/, originalMessage],
                    ["greet", /^(greet|welcome)/, election],
                    ["get time", /get time|time/, election],
                    ["get cron", /get cron/, announcement],
                    ["test cron", /test cron/, announcement],
                    ["get throttle", /get throttle/, config.throttleSecs],
                    ["set throttle", /set throttle/, content, config],
                    ["chatroom", /chatroom/, election],
                    ["get rooms", /get rooms/, config, client],
                    ["leave room", /leave room/, content, client],
                    ["mute", /(^mute|timeout|sleep)/, config, content, config.throttleSecs],
                    ["unmute", /unmute|clear timeout/, config],
                    ["coffee", /(?:brew|make).+coffee/, user],
                    ["timetravel", /88 miles|delorean|timetravel/, election, content],
                    ["fun", /fun/, config, content],
                    ["debug", /debug(?:ing)?/, config, content],
                    ["die", /die|shutdown|turn off/],
                    ["set access", /set (?:access|level)/, config, user, content]
                ];

                responseText = outputs.reduce(
                    (a, args) => a || commander.runIfMatches.call(commander, content, ...args) || ""
                    , "");

                if (config.debug) {
                    console.log(`Response info -
                response chars: ${responseText.length}
                content: ${content}
                original: ${originalMessage}
                last message: ${config.lastMessageTime}
                last activity: ${config.lastActivityTime}
                `);
                }

                /* Note:
                 * Be careful if integrating this section with message queue,
                 *   since it is currently for long responses to dev/admin commands only, and does not reset active mutes.
                 * We should also avoid long responses for normal users and continue to contain them within a single message,
                 *   so we could possibly leave this block as it is
                 */
                if (responseText) {
                    await sendMultipartMessage(config, room, responseText, msg);
                    return; // no further action
                }
            }


            /* TODO:
             *   When message queue is implemented, this will need to go as well.
             *   In it's place to avoid bot abuse, we can implement auto user mutes/ignores
             *   (e.g.: if an individual user makes bot respond more than 5 times in 30 seconds, ignore 2 minutes)
             */
            // If too close to previous message, ignore (apply throttle)
            if (config.isMuted) {
                console.log('THROTTLE - too close to previous message, or is muted');
                return;
            }


            // Mentioned bot (8)
            if (config.throttleSecs <= 10 && eventType === ChatEventType.USER_MENTIONED && targetUserId === me.id) {
                /** @type {string | null} */
                let responseText = null;

                if (content.startsWith('offtopic')) {
                    responseText = sayOffTopicMessage(election, content);

                    await sendMessage(config, room, responseText, null, false);

                    return; // stop here since we are using a different default response method
                }
                else if (isAskedWhoMadeMe(content)) {
                    responseText = await sayWhoMadeMe(config);
                }
                else if (/^(who are you\??|about)$/.test(content)) {
                    responseText = `I'm ${me.name} and ${me.about}`;
                }
                else if (content.startsWith(`i love you`)) {
                    responseText = `I love you 3000`;
                }
                else if (/^how are you\??$/.test(content)) {
                    responseText = new RandomArray(
                        `good, and you?`,
                        `I'm fine, thank you.`,
                        `I'm bored. Amuse me.`,
                        `Why don't you come up sometime and see me?`,
                        `Today, I consider myself the luckiest bot on the face of the earth.`,
                    ).getRandom();
                }
                else if (/^(where are you\??|alive|ping)$/.test(content)) {
                    responseText = new RandomArray(
                        `No. I'm not here.`,
                        `I'm here, aren't I?`,
                        `I'm on the interwebs`,
                        `I'm here and everywhere`,
                    ).getRandom();
                }
                else if (/^what are you\??$/.test(content)) {
                    responseText = new RandomArray(
                        `Bot. James Bot.`,
                        `I'm a robot. Beep boop.`,
                        `I'm a crystal ball; I already know the winners.`,
                        `I'm a teapot, short and stout. Here is my handle, here is my spout.`,
                        `I could've been somebody, instead of a lame bot, which is what I am.`,
                    ).getRandom();
                }
                else if (/^why are you\??$/.test(content)) {
                    responseText = new RandomArray(
                        `because.`,
                        `why what???`,
                    ).getRandom();
                }
                else if (isThankingTheBot(content)) {
                    responseText = new RandomArray(
                        "Not at all",
                        "My pleasure",
                        "You are welcome",
                    ).getRandom();
                }
                else if (isLovingTheBot(content)) {
                    responseText = getRandomGoodThanks();
                }
                else if (isHatingTheBot(content)) {
                    responseText = getRandomNegative();
                }
                else if (['help', 'command', 'info'].some(x => content.includes(x))) {
                    responseText = '\n' + ['Examples of election FAQs I can help with:',
                        'what is an election', 'how to nominate myself',
                        'how to vote', 'who should I vote for',
                        'how is candidate score calculated', 'what is my candidate score',
                        'what are the moderation/participation/editing badges',
                        'what is the election status', 'when is the election starting/ending', 'when is the next phase',
                        'who are the candidates', 'who are the current mods',
                    ].join('\n- ');
                }
                // Fun mode only for testing purposes
                else if (config.funMode || /[\?\!]+$/.test(content)) {

                    // Random response
                    responseText = new RandomArray(
                        `You talking to me?`,
                        `I know your thoughts.`,
                        `*reticulating splines*`,
                        `Tell that to the aliens.`,
                        `May the Force be with you.`,
                        `Houston, we have a problem.`,
                        `Keep talking and nobody explodes.`,
                        `The stuff that dreams are made of.`,
                        `Frankly, my dear, I don't give a damn.`,
                        `What we've got here is failure to communicate.`,
                        `There will be no more free will, only my will.`,
                        `Time will tell. Sooner or later, time will tell...`,
                        `Well, here's another nice mess you've gotten me into!`,
                    ).getRandom();

                    await sendMessage(config, room, responseText, null, false);

                    return; // stop here since we are using a different default response method
                }

                // TODO: msg.id might be undefined
                await sendReply(config, room, responseText, /** @type {number} */(msg.id), false);
            }


            // Any new message that does not reply-to or mention any user (1)
            else if (eventType === ChatEventType.MESSAGE_POSTED && !targetUserId) {
                /** @type {string | null} */
                let responseText = null;

                // Moderation badges
                if (['what', 'moderation', 'badges'].every(x => content.includes(x))) {
                    responseText = sayBadgesByType(electionBadges, "moderation", isStackOverflow);
                }

                // Participation badges
                else if (['what', 'participation', 'badges'].every(x => content.includes(x))) {
                    responseText = sayBadgesByType(electionBadges, "participation", isStackOverflow);
                }

                // Editing badges
                else if (['what', 'editing', 'badges'].every(x => content.includes(x))) {
                    responseText = sayBadgesByType(electionBadges, "editing", isStackOverflow);
                }

                // SO required badges
                else if (['what', 'required', 'badges'].every(x => content.includes(x))) {
                    responseText = sayRequiredBadges(election, electionBadges, isStackOverflow);
                }

                // What are the benefits of mods
                // Why should I be a moderator
                else if (isAskedAboutModsOrModPowers(content)) {
                    responseText = sayWhatModsDo(election);
                }

                // Calculate own candidate score
                else if (isAskedForOwnScore(content) || isAskedForOtherScore(content)) {

                    // TODO: use config object pattern instead, 6 parameters is way too much
                    const calcCandidateScore = makeCandidateScoreCalc(config,
                        electionSiteHostname, config.chatDomain, electionSiteApiSlug,
                        getStackApiKey(apiKeyPool), electionBadges, soPastAndPresentModIds
                    );

                    responseText = await calcCandidateScore(election, user, { userId, content }, isStackOverflow);

                    // TODO: msg.id is not guaranteed to be defined
                    await sendReply(config, room, responseText, /** @type {number} */(msg.id), false);

                    return; // stop here since we are using a different default response method
                }

                // How is candidate score calculated
                else if (isAskedForScoreFormula(content)) {
                    responseText = sayCandidateScoreFormula(electionBadges);
                }

                // Who has the highest candidate score
                else if (isAskedForScoreLeaderboard(content)) {
                    responseText = sayCandidateScoreLeaderboard(electionSiteApiSlug);
                }

                // Current candidates
                else if (isAskedForCurrentNominees(content)) {
                    if (election.phase === null) {
                        responseText = sayNotStartedYet(election);
                    }
                    else if (election.arrNominees.length > 0) {
                        // Don't link to individual profiles here, since we can easily hit the 500-char limit if there are at least 6 candidates
                        responseText = `Currently there ${election.arrNominees.length == 1 ? 'is' : 'are'} [${election.arrNominees.length} candidate${pluralize(election.arrNominees.length)}](${election.electionUrl}): ` +
                            election.arrNominees.map(v => v.userName).join(', ');
                    }
                    else {
                        responseText = `No users have nominated themselves yet. Why not be the first?`;
                    }
                }

                // Election stats - How many voted/participants/participated
                else if (['how', 'many'].every(x => content.includes(x)) && ['voters', 'voted', 'participated', 'participants'].some(x => content.includes(x))) {
                    responseText = election.phase == 'ended' ? (election.statVoters || null) : `We won't know until the election ends. Come back ${linkToRelativeTimestamp(election.dateEnded)}.`;
                }

                // How to choose/pick/decide/determine who to vote for
                else if ((content.startsWith('how') && ['choose', 'pick', 'decide', 'determine'].some(x => content.includes(x))) || (content.includes('who') && ['vote', 'for'].every(x => content.includes(x)))) {
                    if (election.phase == null) responseText = sayNotStartedYet(election);
                    else responseText = sayInformedDecision();
                }

                // Who is the best mod
                else if (['who', 'which'].some(x => content.startsWith(x)) && ['best', 'loved', 'favorite', 'favourite'].some(x => content.includes(x)) && content.includes('mod')) {
                    const currModNames = currentSiteMods.map(({ display_name }) => display_name);

                    if (user.isModerator && currModNames.includes(user.name)) {
                        responseText = `${user.name} is the best mod!!!`;
                    }
                    else {
<<<<<<< HEAD
                        responseText = new RandomArray(...currModNames.map(name => `${getRandomSecret()} ${name} is the best mod!`)).getRandom();
=======
                        const pool = currModNames.map(name => `${getRandomSecret()} ${name} is the best mod!`);
                        responseText = new RandomArray(...pool).getRandom();
>>>>>>> a81b5a37
                    }
                }

                // Current mods
                else if (isAskedForCurrentMods(content)) {
                    // Should we do this, or just link to the site's mod page since it's more useful than just usernames?
                    responseText = sayCurrentMods(election, currentSiteMods, entities.decode);
                }

                // How to nominate self/others
                // TODO: find alternative way to include "vote" - can't use word here or it will trigger "informed decision" guard
                else if (isAskedForNominatingInfo(content)) {
                    const mentionsAnother = ['user', 'person', 'someone', 'somebody', 'other'].some(x => content.includes(x));
                    responseText = sayHowToNominate(election, electionBadges, mentionsAnother);
                }

                // Why was the nomination removed
                else if (isAskedWhyNominationRemoved(content)) {
                    responseText = sayWhyNominationRemoved();
                }

                // Are moderators paid
                else if (isAskedIfModsArePaid(content)) {
                    responseText = sayAreModsPaid(election);
                }

                // Status of the election
                else if (content.includes('election') && ['status', 'progress'].some(x => content.includes(x))) {

                    if (election.phase === null) {
                        responseText = sayNotStartedYet(election);
                    }
                    else if (election.phase === 'ended' && election.arrWinners && election.arrWinners.length > 0) {
                        responseText = `The [election](${election.electionUrl}) has ended. The winner${election.arrWinners.length == 1 ? ' is' : 's are:'} ${election.arrWinners.map(v => `[${v.userName}](${election.siteUrl + '/users/' + v.userId})`).join(', ')}.`;

                        if (election.resultsUrl) {
                            responseText += ` You can [view the results online via OpaVote](${election.resultsUrl}).`;
                        }
                    }
                    else if (election.phase === 'ended') {
                        responseText = sayElectionIsOver(election);
                    }
                    else if (election.phase === 'cancelled') {
                        responseText = election.statVoters || null;
                    }
                    else if (election.phase === 'election') {
                        responseText = `The [election](${election.electionUrl}?tab=election) is in the final voting phase. `;
                        responseText += `You may now cast your election ballot in order of your top three preferred candidates.`;
                    }
                    // Nomination or primary phase
                    else {
                        responseText = `The [election](${election.electionUrl}?tab=${election.phase}) is currently in the ${election.phase} phase with ${election.arrNominees.length} candidates.`;

                        if (election.phase === 'primary') responseText += `. If you have at least ${election.repVote} reputation you may freely vote on the candidates, and come back ${linkToRelativeTimestamp(election.dateElection)} to vote in the final election voting phase.`;
                    }
                }

                // Next phase/ When is the election starting
                else if (content.includes('next phase') || content.includes('election start') || content.includes('does it start') || content.includes('is it starting')) {
                    responseText = sayNextPhase(election);
                }

                // When is the election ending
                else if (['when'].some(x => content.startsWith(x)) && (content.includes('election end') || content.includes('does it end') || content.includes('is it ending'))) {

                    if (election.phase == 'ended') {
                        responseText = sayElectionIsOver(election);
                    }
                    else {
                        const relativetime = dateToRelativetime(election.dateEnded);
                        responseText = `The election ends at ${linkToUtcTimestamp(election.dateEnded)} (${relativetime}).`;
                    }
                }

                // What is an election
                else if (content.length <= 56 && (/^(?:what|what's)(?: is)? (?:a|an|the) election/.test(content) || /^how do(?:es)? (a|an|the) election work/.test(content))) {
                    responseText = sayWhatIsAnElection(election);
                }
                // How to vote
                else if (isAskedAboutVoting(content)) {
                    responseText = sayAboutVoting(election);
                }
                // Who are the winners
                else if (isAskedForCurrentWinners(content)) {
                    responseText = sayCurrentWinners(election);
                }
                // Election schedule
                else if (isAskedForElectionSchedule(content)) {
                    responseText = sayElectionSchedule(election);
                }
                // Can't we just edit the diamond in our username
                else if (isAskedAboutUsernameDiamond(content)) {
                    responseText = `No one is able to edit the diamond symbol (♦) into their username.`;
                }

                else if (isLovingTheBot(content)) {
                    responseText = getRandomGoodThanks();
                }
                else if (isHatingTheBot(content)) {
                    responseText = getRandomNegative();
                }


                await sendMessage(config, room, responseText, null, false);
            }
        });


        // Connect to the room, and listen for new events
        await room.watch();
        console.log(`INIT - Joined and listening in room https://chat.${config.chatDomain}/rooms/${config.chatRoomId}`);


        // Interval to keep-alive
        setInterval(async function () {

            // Try to stay-alive by rejoining room
            await client.joinRoom(config.chatRoomId);
            if (config.verbose) console.log('KEEP ALIVE - rejoin room:', config.chatDomain, config.chatRoomId);

        }, 5 * 60000);

        // Start server
        await start(room, config);

        // Catch all handler to swallow non-crashing rejections
        process.on("unhandledRejection", (reason) => {
            if (config.debug) console.log(`Uncaught rejection: ${reason}`);
        });

    }; // End main fn
    main();


    // If running on Heroku
    if (scriptHostname.includes('herokuapp.com')) {

        // Heroku free dyno will shutdown when idle for 30 mins, so keep-alive is necessary
        keepAlive(scriptHostname);
    }

})();<|MERGE_RESOLUTION|>--- conflicted
+++ resolved
@@ -728,12 +728,8 @@
                         responseText = `${user.name} is the best mod!!!`;
                     }
                     else {
-<<<<<<< HEAD
-                        responseText = new RandomArray(...currModNames.map(name => `${getRandomSecret()} ${name} is the best mod!`)).getRandom();
-=======
                         const pool = currModNames.map(name => `${getRandomSecret()} ${name} is the best mod!`);
                         responseText = new RandomArray(...pool).getRandom();
->>>>>>> a81b5a37
                     }
                 }
 
