{
  "name": "se-electionbot",
  "version": "0.1.0",
  "description": "Stack Exchange Election Bot",
  "main": "src/index.js",
  "scripts": {
    "postinstall": "patch-package",
    "build": "rimraf dist/ && babel src/ --out-dir dist/",
    "start": "node dist/index.js",
    "dev": "babel-node src/index.js",
    "test": "mocha --require @babel/register"
  },
  "author": "Samuel Liew",
  "contributors": [
    "Oleg Valter"
  ],
  "license": "MIT",
  "repository": {
    "type": "git",
    "url": "git+https://github.com/samliew/se-electionbot.git"
  },
  "bugs": {
    "url": "https://github.com/samliew/se-electionbot/issues"
  },
  "homepage": "https://github.com/samliew/se-electionbot#readme",
  "engines": {
    "node": "10.x"
  },
  "dependencies": {
    "axios": "^0.21.1",
    "chatexchange": "^0.3.0-dev",
    "cheerio": "^1.0.0-rc.10",
    "express": "^4.16.4",
    "html-entities": "^2.3.2",
    "node-cron": "^3.0.0",
    "patch-package": "^6.2.2"
  },
  "devDependencies": {
    "@babel/cli": "^7.14.8",
    "@babel/core": "^7.15.0",
    "@babel/node": "^7.14.9",
    "@babel/preset-env": "^7.15.0",
    "@babel/register": "^7.13.16",
    "@types/chai": "^4.2.21",
    "@types/chai-as-promised": "^7.1.4",
    "@types/cheerio": "^0.22.30",
    "@types/express": "^4.17.13",
    "@types/mocha": "^9.0.0",
    "chai": "^4.3.4",
    "chai-as-promised": "^7.1.1",
    "dotenv": "^10.0.0",
<<<<<<< HEAD
    "mocha": "^9.0.0",
    "rimraf": "^3.0.2",
    "typescript": "^4.3.2"
=======
    "mocha": "^9.0.3",
    "rimraf": "^2.7.1",
    "typescript": "^4.3.5"
>>>>>>> 88faf865
  }
}<|MERGE_RESOLUTION|>--- conflicted
+++ resolved
@@ -49,14 +49,8 @@
     "chai": "^4.3.4",
     "chai-as-promised": "^7.1.1",
     "dotenv": "^10.0.0",
-<<<<<<< HEAD
-    "mocha": "^9.0.0",
+    "mocha": "^9.0.3",
     "rimraf": "^3.0.2",
-    "typescript": "^4.3.2"
-=======
-    "mocha": "^9.0.3",
-    "rimraf": "^2.7.1",
     "typescript": "^4.3.5"
->>>>>>> 88faf865
   }
 }